[workspace]
members = [
    "nomos-core",
    "nomos-services/log",
    "nomos-services/metrics",
    "nomos-services/network",
    "nomos-services/storage",
    "nomos-services/consensus",
    "nomos-services/mempool",
    "nomos-services/http",
    "nodes/nomos-node",
    "nodes/mockpool-node",
<<<<<<< HEAD
    "simulations"
=======
    "consensus-engine"
>>>>>>> 6780155f
]<|MERGE_RESOLUTION|>--- conflicted
+++ resolved
@@ -10,9 +10,6 @@
     "nomos-services/http",
     "nodes/nomos-node",
     "nodes/mockpool-node",
-<<<<<<< HEAD
-    "simulations"
-=======
+    "simulations",
     "consensus-engine"
->>>>>>> 6780155f
 ]