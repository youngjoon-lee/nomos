[workspace]
members = [
    "nomos-core",
    "nomos-services/log",
    "nomos-services/metrics",
    "nomos-services/network",
    "nomos-services/storage",
<<<<<<< HEAD
=======
    "nomos-services/consensus",
    "nomos-services/mempool"
>>>>>>> 539c986f
]<|MERGE_RESOLUTION|>--- conflicted
+++ resolved
@@ -5,9 +5,6 @@
     "nomos-services/metrics",
     "nomos-services/network",
     "nomos-services/storage",
-<<<<<<< HEAD
-=======
     "nomos-services/consensus",
     "nomos-services/mempool"
->>>>>>> 539c986f
 ]