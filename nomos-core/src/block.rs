use indexmap::IndexSet;
// std
use core::hash::Hash;
// crates
use crate::wire;
use bytes::Bytes;
use consensus_engine::{Qc, View};
use serde::de::DeserializeOwned;
use serde::{Deserialize, Serialize};
// internal

pub type TxHash = [u8; 32];

/// A block
<<<<<<< HEAD
#[derive(Clone, Debug, Serialize, Deserialize, Eq, PartialEq)]
=======
#[derive(Clone, Debug, Serialize, Deserialize)]
>>>>>>> 6c64720e
pub struct Block<TxId: Clone + Eq + Hash> {
    header: consensus_engine::Block,
    transactions: IndexSet<TxId>,
}

<<<<<<< HEAD
impl<TxId: Clone + Eq + Hash> core::hash::Hash for Block<TxId> {
    fn hash<H: core::hash::Hasher>(&self, state: &mut H) {
        self.header.hash(state);
        self.transactions.len().hash(state);
        self.transactions.iter().for_each(|tx| tx.hash(state));
    }
}

=======
>>>>>>> 6c64720e
/// Identifier of a block
pub type BlockId = [u8; 32];

impl<TxId: Clone + Eq + Hash + Serialize + DeserializeOwned> Block<TxId> {
    pub fn new(view: View, parent_qc: Qc, txs: impl Iterator<Item = TxId>) -> Self {
        let transactions = txs.collect();
        let header = consensus_engine::Block {
<<<<<<< HEAD
            id: [0; 32],
=======
            id: [view as u8; 32],
>>>>>>> 6c64720e
            view,
            parent_qc,
        };

        let mut s = Self {
            header,
            transactions,
        };
        let id = id_from_wire_content(&s.as_bytes());
        s.header.id = id;
        s
    }

    pub fn header(&self) -> &consensus_engine::Block {
        &self.header
    }

    pub fn transactions(&self) -> impl Iterator<Item = &TxId> + '_ {
        self.transactions.iter()
    }
}

fn id_from_wire_content(bytes: &[u8]) -> consensus_engine::BlockId {
    use blake2::digest::{consts::U32, Digest};
    use blake2::Blake2b;
    let mut hasher = Blake2b::<U32>::new();
    hasher.update(bytes);
    hasher.finalize().into()
}

impl<TxId: Clone + Eq + Hash + Serialize + DeserializeOwned> Block<TxId> {
    /// Encode block into bytes
    pub fn as_bytes(&self) -> Bytes {
        wire::serialize(self).unwrap().into()
    }

    pub fn from_bytes(bytes: &[u8]) -> Self {
        let mut result: Self = wire::deserialize(bytes).unwrap();
        result.header.id = id_from_wire_content(bytes);
        result
    }
}<|MERGE_RESOLUTION|>--- conflicted
+++ resolved
@@ -12,27 +12,12 @@
 pub type TxHash = [u8; 32];
 
 /// A block
-<<<<<<< HEAD
-#[derive(Clone, Debug, Serialize, Deserialize, Eq, PartialEq)]
-=======
 #[derive(Clone, Debug, Serialize, Deserialize)]
->>>>>>> 6c64720e
 pub struct Block<TxId: Clone + Eq + Hash> {
     header: consensus_engine::Block,
     transactions: IndexSet<TxId>,
 }
 
-<<<<<<< HEAD
-impl<TxId: Clone + Eq + Hash> core::hash::Hash for Block<TxId> {
-    fn hash<H: core::hash::Hasher>(&self, state: &mut H) {
-        self.header.hash(state);
-        self.transactions.len().hash(state);
-        self.transactions.iter().for_each(|tx| tx.hash(state));
-    }
-}
-
-=======
->>>>>>> 6c64720e
 /// Identifier of a block
 pub type BlockId = [u8; 32];
 
@@ -40,11 +25,7 @@
     pub fn new(view: View, parent_qc: Qc, txs: impl Iterator<Item = TxId>) -> Self {
         let transactions = txs.collect();
         let header = consensus_engine::Block {
-<<<<<<< HEAD
-            id: [0; 32],
-=======
             id: [view as u8; 32],
->>>>>>> 6c64720e
             view,
             parent_qc,
         };
