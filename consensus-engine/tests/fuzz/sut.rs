use std::{collections::HashSet, panic};

use consensus_engine::{
    overlay::{FlatOverlay, RoundRobin, Settings},
    *,
};
use proptest_state_machine::{ReferenceStateMachine, StateMachineTest};

use crate::fuzz::ref_state::RefState;
use crate::fuzz::transition::Transition;

// ConsensusEngineTest defines a state that we want to test.
// This is called as SUT (System Under Test).
#[derive(Clone, Debug)]
pub struct ConsensusEngineTest {
    pub engine: Carnot<FlatOverlay<RoundRobin>>,
}

impl ConsensusEngineTest {
    pub fn new() -> Self {
        let engine = Carnot::from_genesis(
            NodeId::new([0; 32]),
            Block {
<<<<<<< HEAD
                view: View::new(0),
                id: BlockId::genesis(),
=======
                view: 0,
                id: BlockId::zeros(),
>>>>>>> fc47f173
                parent_qc: Qc::Standard(StandardQc::genesis()),
                leader_proof: LeaderProof::LeaderId {
                    leader_id: NodeId::new([0; 32]),
                },
            },
            FlatOverlay::new(Settings {
                nodes: vec![NodeId::new([0; 32])],
                leader: RoundRobin::default(),
                leader_super_majority_threshold: None,
            }),
        );

        ConsensusEngineTest { engine }
    }
}

// StateMachineTest defines how transitions are applied to the real state machine
// and what checks should be performed.
impl StateMachineTest for ConsensusEngineTest {
    // SUT is the real state machine that we want to test.
    type SystemUnderTest = Self;

    // A reference state machine that should be compared against the SUT.
    type Reference = RefState;

    // Initialize the SUT state
    fn init_test(
        _ref_state: &<Self::Reference as proptest_state_machine::ReferenceStateMachine>::State,
    ) -> Self::SystemUnderTest {
        ConsensusEngineTest::new()
    }

    // Apply the transition on the SUT state and check post-conditions
    fn apply(
        state: Self::SystemUnderTest,
        _ref_state: &<Self::Reference as proptest_state_machine::ReferenceStateMachine>::State,
        transition: <Self::Reference as proptest_state_machine::ReferenceStateMachine>::Transition,
    ) -> Self::SystemUnderTest {
        println!("{transition:?}");

        match transition {
            Transition::Nop => state,
            Transition::ReceiveSafeBlock(block) => {
                // Because we generate/apply transitions sequentially,
                // this transition will always be applied to the same state that it was generated against.
                // In other words, we can assume that the `block` is always safe for the current state.
                let engine = state.engine.receive_block(block.clone()).unwrap();
                assert!(engine.blocks_in_view(block.view).contains(&block));

                ConsensusEngineTest { engine }
            }
            Transition::ReceiveUnsafeBlock(block) => {
                let result = panic::catch_unwind(|| state.engine.receive_block(block));
                assert!(result.is_err() || result.unwrap().is_err());

                state
            }
            Transition::ApproveBlock(block) => {
                let (engine, _) = state.engine.approve_block(block.clone());
                assert_eq!(engine.highest_voted_view(), block.view);

                ConsensusEngineTest { engine }
            }
            Transition::ApprovePastBlock(block) => {
                let result = panic::catch_unwind(|| state.engine.approve_block(block));
                assert!(result.is_err());

                state
            }
            Transition::LocalTimeout => {
                let (engine, _) = state.engine.local_timeout();
                assert_eq!(engine.highest_voted_view(), engine.current_view());

                ConsensusEngineTest { engine }
            }
            Transition::ReceiveTimeoutQcForRecentView(timeout_qc) => {
                let engine = state.engine.receive_timeout_qc(timeout_qc.clone());
                assert_eq!(engine.current_view(), RefState::new_view_from(&timeout_qc));

                ConsensusEngineTest { engine }
            }
            Transition::ReceiveTimeoutQcForOldView(timeout_qc) => {
                #[allow(clippy::redundant_clone)]
                let prev_engine = state.engine.clone();
                let engine = state.engine.receive_timeout_qc(timeout_qc);

                // Check that the engine state didn't change.
                assert_eq!(engine, prev_engine);

                ConsensusEngineTest { engine }
            }
            Transition::ApproveNewViewWithLatestTimeoutQc(timeout_qc, new_views) => {
                let (engine, _) = state.engine.approve_new_view(timeout_qc.clone(), new_views);
                assert_eq!(
                    engine.highest_voted_view(),
                    RefState::new_view_from(&timeout_qc)
                );

                ConsensusEngineTest { engine }
            }
        }
    }

    // Check invariants after every transition.
    // We have the option to use RefState for comparison in some cases.
    fn check_invariants(
        state: &Self::SystemUnderTest,
        ref_state: &<Self::Reference as ReferenceStateMachine>::State,
    ) {
        assert_eq!(state.engine.current_view(), ref_state.current_view());
        assert_eq!(
            state.engine.highest_voted_view(),
            ref_state.highest_voted_view
        );
        assert_eq!(state.engine.high_qc().view, ref_state.high_qc().view);

        match state.engine.last_view_timeout_qc() {
            Some(timeout_qc) => assert!(ref_state.latest_timeout_qcs().contains(&timeout_qc)),
            None => assert!(ref_state.latest_timeout_qcs().is_empty()),
        }

        // Check if state and ref_state have the same blocks
        let ref_blocks: HashSet<&Block> = ref_state
            .chain
            .values()
            .flat_map(|entry| entry.blocks.iter())
            .collect();
        let blocks: HashSet<&Block> = state.engine.safe_blocks().values().collect();
        assert_eq!(blocks, ref_blocks);
    }
}<|MERGE_RESOLUTION|>--- conflicted
+++ resolved
@@ -21,13 +21,8 @@
         let engine = Carnot::from_genesis(
             NodeId::new([0; 32]),
             Block {
-<<<<<<< HEAD
                 view: View::new(0),
-                id: BlockId::genesis(),
-=======
-                view: 0,
                 id: BlockId::zeros(),
->>>>>>> fc47f173
                 parent_qc: Qc::Standard(StandardQc::genesis()),
                 leader_proof: LeaderProof::LeaderId {
                     leader_id: NodeId::new([0; 32]),
