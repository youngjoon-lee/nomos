--- conflicted
+++ resolved
@@ -1,13 +1,7 @@
 use std::{any::Any, io::stdout, sync::Arc};
 
-<<<<<<< HEAD
-use super::{Producer, Receivers, StreamSettings, Subscriber};
-use arc_swap::ArcSwapOption;
-use crossbeam::channel::{bounded, unbounded, Sender};
+use super::{Receivers, StreamSettings, Subscriber};
 use parking_lot::Mutex;
-=======
-use super::{Receivers, StreamSettings, Subscriber};
->>>>>>> 4b880778
 use serde::{Deserialize, Serialize};
 
 #[derive(Debug, Clone, Default, Deserialize)]
@@ -100,19 +94,13 @@
         Ok(())
     }
 
-<<<<<<< HEAD
-    fn sink(&self, state: Self::Record) -> anyhow::Result<()> {
-        serde_json::to_writer(&mut *self.writer.lock(), &state)?;
-=======
     fn sink(&self, state: Arc<Self::Record>) -> anyhow::Result<()> {
         serde_json::to_writer(
             &mut *self
                 .writer
-                .lock()
-                .expect("fail to lock writer in io subscriber"),
+                .lock(),
             &state,
         )?;
->>>>>>> 4b880778
         Ok(())
     }
 }
