pub mod carnot;

// std
use std::{
    ops::{Deref, DerefMut},
    time::Duration,
};
// crates
use rand::Rng;
<<<<<<< HEAD
use serde::{Deserialize, Serialize};
=======

use self::carnot::CarnotStep;
>>>>>>> 2d8c9f10
// internal

#[derive(Copy, Clone, Debug, PartialEq, Eq, PartialOrd, Ord, Hash, Serialize, Deserialize)]
#[serde(transparent)]
pub struct NodeId(usize);

impl NodeId {
    #[inline]
    pub const fn new(id: usize) -> Self {
        Self(id)
    }

    #[inline]
    pub const fn inner(&self) -> usize {
        self.0
    }
}

impl From<usize> for NodeId {
    fn from(id: usize) -> Self {
        Self(id)
    }
}

#[derive(Copy, Clone, Debug, PartialEq, Eq, PartialOrd, Ord, Hash, Serialize, Deserialize)]
#[serde(transparent)]
pub struct CommitteeId(usize);

impl CommitteeId {
    #[inline]
    pub const fn new(id: usize) -> Self {
        Self(id)
    }
}

impl From<usize> for CommitteeId {
    fn from(id: usize) -> Self {
        Self(id)
    }
}

#[serde_with::serde_as]
#[derive(Copy, Clone, Debug, PartialEq, Eq, PartialOrd, Ord, Hash, Serialize, Deserialize)]
#[serde(transparent)]
pub struct StepTime(#[serde_as(as = "serde_with::DurationMilliSeconds")] Duration);

impl From<Duration> for StepTime {
    fn from(duration: Duration) -> Self {
        Self(duration)
    }
}

impl StepTime {
    #[inline]
    pub const fn new(duration: Duration) -> Self {
        Self(duration)
    }

    #[inline]
    pub const fn into_inner(&self) -> Duration {
        self.0
    }

    #[inline]
    pub const fn from_millis(millis: u64) -> Self {
        Self(Duration::from_millis(millis))
    }

    #[inline]
    pub const fn from_secs(secs: u64) -> Self {
        Self(Duration::from_secs(secs))
    }
}

impl Deref for StepTime {
    type Target = Duration;

    fn deref(&self) -> &Self::Target {
        &self.0
    }
}

impl DerefMut for StepTime {
    fn deref_mut(&mut self) -> &mut Self::Target {
        &mut self.0
    }
}

impl core::iter::Sum<Self> for StepTime {
    fn sum<I: Iterator<Item = Self>>(iter: I) -> Self {
        Self(iter.into_iter().map(|s| s.0).sum())
    }
}

impl core::iter::Sum<Duration> for StepTime {
    fn sum<I: Iterator<Item = Duration>>(iter: I) -> Self {
        Self(iter.into_iter().sum())
    }
}

impl core::iter::Sum<StepTime> for Duration {
    fn sum<I: Iterator<Item = StepTime>>(iter: I) -> Self {
        iter.into_iter().map(|s| s.0).sum()
    }
}

pub trait Node: Clone {
    type Settings;
    fn new<R: Rng>(rng: &mut R, id: NodeId, settings: Self::Settings) -> Self;
    fn id(&self) -> NodeId;
    fn run_steps(&mut self, steps: &[CarnotStep]) -> StepTime;
}<|MERGE_RESOLUTION|>--- conflicted
+++ resolved
@@ -7,12 +7,9 @@
 };
 // crates
 use rand::Rng;
-<<<<<<< HEAD
 use serde::{Deserialize, Serialize};
-=======
 
 use self::carnot::CarnotStep;
->>>>>>> 2d8c9f10
 // internal
 
 #[derive(Copy, Clone, Debug, PartialEq, Eq, PartialOrd, Ord, Hash, Serialize, Deserialize)]
