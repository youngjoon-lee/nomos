use crate::node::{Node, NodeId};
use crate::runner::SimulationRunner;
use crate::warding::SimulationState;
use crossbeam::channel::bounded;
use crossbeam::select;
use rand::prelude::SliceRandom;
use rayon::prelude::*;
use serde::Serialize;
use std::collections::HashSet;
use std::sync::Arc;

use super::SimulationRunnerHandle;

/// Simulate with sending the network state to any subscriber
pub fn simulate<M, N: Node, R>(
    runner: SimulationRunner<M, N, R>,
    chunk_size: usize,
) -> anyhow::Result<SimulationRunnerHandle<R>>
where
    M: Clone + Send + Sync + 'static,
    N: Send + Sync + 'static,
    N::Settings: Clone + Send,
    N::State: Serialize,
    R: for<'a> TryFrom<&'a SimulationState<N>, Error = anyhow::Error> + Send + Sync + 'static,
{
    let simulation_state = SimulationState::<N> {
        nodes: Arc::clone(&runner.nodes),
    };

    let mut node_ids: Vec<NodeId> = runner.nodes.read().iter().map(N::id).collect();

    let inner_runner = runner.inner.clone();
    let nodes = runner.nodes;
    let (stop_tx, stop_rx) = bounded(1);
    let p = runner.producer.clone();
    let p1 = runner.producer;
    let handle = std::thread::spawn(move || {
        loop {
            select! {
                recv(stop_rx) -> _ => {
                    return Ok(());
                }
<<<<<<< HEAD
            });
            loop {
                select! {
                    recv(stop_rx) -> _ => {
                        return Ok(());
                    }
                    default => {
                        let mut inner = inner.write();
                        node_ids.shuffle(&mut inner.rng);
                        for ids_chunk in node_ids.chunks(chunk_size) {
                            let ids: HashSet<NodeId> = ids_chunk.iter().copied().collect();
                            nodes
                                .write()
                                .par_iter_mut()
                                .filter(|n| ids.contains(&n.id()))
                                .for_each(N::step);
=======
                default => {
                    let mut inner_runner = inner_runner.write().expect("Write access to inner in async runner");
                    node_ids.shuffle(&mut inner_runner.rng);
                    for ids_chunk in node_ids.chunks(chunk_size) {
                        let ids: HashSet<NodeId> = ids_chunk.iter().copied().collect();
                        nodes
                            .write()
                            .expect("Write access to nodes vector")
                            .par_iter_mut()
                            .filter(|n| ids.contains(&n.id()))
                            .for_each(N::step);
>>>>>>> 4b880778

                        p.send(R::try_from(
                            &simulation_state,
                        )?)?;
                    }
                    // check if any condition makes the simulation stop
                    if inner_runner.check_wards(&simulation_state) {
                        return Ok(());
                    }
                }
            }
        }
    });
    Ok(SimulationRunnerHandle {
        producer: p1,
        stop_tx,
        handle,
    })
}<|MERGE_RESOLUTION|>--- conflicted
+++ resolved
@@ -40,36 +40,16 @@
                 recv(stop_rx) -> _ => {
                     return Ok(());
                 }
-<<<<<<< HEAD
-            });
-            loop {
-                select! {
-                    recv(stop_rx) -> _ => {
-                        return Ok(());
-                    }
-                    default => {
-                        let mut inner = inner.write();
-                        node_ids.shuffle(&mut inner.rng);
-                        for ids_chunk in node_ids.chunks(chunk_size) {
-                            let ids: HashSet<NodeId> = ids_chunk.iter().copied().collect();
-                            nodes
-                                .write()
-                                .par_iter_mut()
-                                .filter(|n| ids.contains(&n.id()))
-                                .for_each(N::step);
-=======
                 default => {
-                    let mut inner_runner = inner_runner.write().expect("Write access to inner in async runner");
+                    let mut inner_runner = inner_runner.write();
                     node_ids.shuffle(&mut inner_runner.rng);
                     for ids_chunk in node_ids.chunks(chunk_size) {
                         let ids: HashSet<NodeId> = ids_chunk.iter().copied().collect();
                         nodes
                             .write()
-                            .expect("Write access to nodes vector")
                             .par_iter_mut()
                             .filter(|n| ids.contains(&n.id()))
                             .for_each(N::step);
->>>>>>> 4b880778
 
                         p.send(R::try_from(
                             &simulation_state,
