--- conflicted
+++ resolved
@@ -8,19 +8,11 @@
 use std::collections::BTreeSet;
 use std::sync::Arc;
 
-<<<<<<< HEAD
-use super::{SimulationRunnerInner, dump_state_to_out_data};
-
-/// [Glauber dynamics simulation](https://en.wikipedia.org/wiki/Glauber_dynamics)
-pub fn simulate<M, N: Node, O: Overlay>(
-    runner: &mut SimulationRunnerInner<M, N, O>,
-=======
 /// Simulate with sending the network state to any subscriber.
 ///
 /// [Glauber dynamics simulation](https://en.wikipedia.org/wiki/Glauber_dynamics)
 pub fn simulate<M, N: Node, O: Overlay, P: Producer>(
     runner: &mut SimulationRunner<M, N, O, P>,
->>>>>>> 1eef62ae
     update_rate: usize,
     maximum_iterations: usize,
     settings: P::Settings,
@@ -30,15 +22,10 @@
     N: Send + Sync,
     N::Settings: Clone + Send,
     N::State: Serialize,
-<<<<<<< HEAD
-    O: Send,
-    O::Settings: Clone + Send,
-=======
     O::Settings: Clone,
     P::Subscriber: Send + Sync + 'static,
     <P::Subscriber as Subscriber>::Record:
         for<'a> TryFrom<&'a SimulationState<N>, Error = anyhow::Error>,
->>>>>>> 1eef62ae
 {
     let simulation_state = SimulationState {
         nodes: Arc::clone(&runner.nodes),
@@ -82,24 +69,16 @@
             // check if any condition makes the simulation stop
             if runner.check_wards(&simulation_state) {
                 // we break the outer main loop, so we need to dump it before the breaking
-<<<<<<< HEAD
-                dump_state_to_out_data(&simulation_state, &mut out_data)?;
-=======
                 p.send(<P::Subscriber as Subscriber>::Record::try_from(
                     &simulation_state,
                 )?)?;
->>>>>>> 1eef62ae
                 break 'main;
             }
         }
         // update_rate iterations reached, so dump state
-<<<<<<< HEAD
-        dump_state_to_out_data(&simulation_state, &mut out_data)?;
-=======
         p.send(<P::Subscriber as Subscriber>::Record::try_from(
             &simulation_state,
         )?)?;
->>>>>>> 1eef62ae
     }
     Ok(())
 }