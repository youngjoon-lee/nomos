use std::{path::PathBuf, str::FromStr};

use clap::Parser;
use rand::thread_rng;
use serde::{Deserialize, Serialize};
use simulations::{
    config::Config,
    node::{
        carnot::{CarnotNode, CarnotStep, CarnotStepSolverType},
        Node, StepTime,
    },
    overlay::{flat::FlatOverlay, Overlay},
    runner::ConsensusRunner,
};

/// Simple program to greet a person
#[derive(Parser, Debug)]
#[command(author, version, about, long_about = None)]
struct Args {
    /// Path for a yaml-encoded network config file
    config: std::path::PathBuf,
    #[arg(long, default_value_t = OverlayType::Flat)]
    overlay_type: OverlayType,
    #[arg(long, default_value_t = NodeType::Carnot)]
    node_type: NodeType,
    #[arg(short, long, default_value_t = OutputType::StdOut)]
    output: OutputType,
}

#[derive(clap::ValueEnum, Debug, Copy, Clone, Serialize, Deserialize)]
enum OverlayType {
    Flat,
}

impl core::fmt::Display for OverlayType {
    fn fmt(&self, f: &mut core::fmt::Formatter<'_>) -> core::fmt::Result {
        match self {
            Self::Flat => write!(f, "flat"),
        }
    }
}

#[derive(clap::ValueEnum, Debug, Copy, Clone, Serialize, Deserialize)]
enum NodeType {
    Carnot,
}

impl core::fmt::Display for NodeType {
    fn fmt(&self, f: &mut core::fmt::Formatter<'_>) -> core::fmt::Result {
        match self {
            Self::Carnot => write!(f, "carnot"),
        }
    }
}

#[derive(Debug, Clone, Serialize, Deserialize)]
enum OutputType {
    File(PathBuf),
    StdOut,
    StdErr,
}

impl core::fmt::Display for OutputType {
    fn fmt(&self, f: &mut std::fmt::Formatter<'_>) -> std::fmt::Result {
        match self {
            OutputType::File(path) => write!(f, "{}", path.display()),
            OutputType::StdOut => write!(f, "stdout"),
            OutputType::StdErr => write!(f, "stderr"),
        }
    }
}

impl FromStr for OutputType {
    type Err = String;

    fn from_str(s: &str) -> Result<Self, Self::Err> {
        match s.to_lowercase().as_str() {
            "stdout" => Ok(Self::StdOut),
            "stderr" => Ok(Self::StdErr),
            path => Ok(Self::File(PathBuf::from(path))),
        }
    }
}

pub fn main() -> Result<(), Box<dyn std::error::Error>> {
    let Args {
        config,
        overlay_type,
        node_type,
        output,
    } = Args::parse();

    let report = match (overlay_type, node_type) {
        (OverlayType::Flat, NodeType::Carnot) => {
            let cfg = serde_json::from_reader::<
                _,
                Config<
                    <CarnotNode as Node>::Settings,
                    <FlatOverlay as Overlay<CarnotNode>>::Settings,
                    CarnotStep,
                    CarnotStepSolverType,
                >,
            >(std::fs::File::open(config)?)?;
            #[allow(clippy::unit_arg)]
            let overlay = FlatOverlay::new(cfg.overlay_settings);
            let node_ids = (0..cfg.node_count).collect::<Vec<_>>();
            let mut rng = thread_rng();
            let layout = overlay.layout(&node_ids, &mut rng);
            let leaders = overlay.leaders(&node_ids, 1, &mut rng).collect();

<<<<<<< HEAD
            let carnot_steps: Vec<_> = cfg
                .step_costs
                .iter()
                .copied()
                .map(|(step, _solver)| {
                    (
                        LayoutNodes::Leader,
                        step,
                        Box::new(|times: &[StepTime]| *times.iter().max().unwrap())
                            as Box<dyn Fn(&[StepTime]) -> StepTime>,
                    )
                })
                .collect();

=======
>>>>>>> 2d8c9f10
            let mut runner: simulations::runner::ConsensusRunner<CarnotNode> =
                ConsensusRunner::new(&mut rng, layout, leaders, cfg.node_settings);
            runner.run(Box::new(|times: &[StepTime]| *times.iter().max().unwrap())
                as Box<dyn Fn(&[StepTime]) -> StepTime>)
        }
    };

    let json = serde_json::to_string_pretty(&report)?;
    match output {
        OutputType::File(f) => {
            use std::{fs::OpenOptions, io::Write};

            let mut file = OpenOptions::new()
                .write(true)
                .create(true)
                .truncate(true)
                .open(f)?;
            file.write_all(json.as_bytes())?;
        }
        OutputType::StdOut => println!("{json}"),
        OutputType::StdErr => eprintln!("{json}"),
    }
    Ok(())
}<|MERGE_RESOLUTION|>--- conflicted
+++ resolved
@@ -108,23 +108,6 @@
             let layout = overlay.layout(&node_ids, &mut rng);
             let leaders = overlay.leaders(&node_ids, 1, &mut rng).collect();
 
-<<<<<<< HEAD
-            let carnot_steps: Vec<_> = cfg
-                .step_costs
-                .iter()
-                .copied()
-                .map(|(step, _solver)| {
-                    (
-                        LayoutNodes::Leader,
-                        step,
-                        Box::new(|times: &[StepTime]| *times.iter().max().unwrap())
-                            as Box<dyn Fn(&[StepTime]) -> StepTime>,
-                    )
-                })
-                .collect();
-
-=======
->>>>>>> 2d8c9f10
             let mut runner: simulations::runner::ConsensusRunner<CarnotNode> =
                 ConsensusRunner::new(&mut rng, layout, leaders, cfg.node_settings);
             runner.run(Box::new(|times: &[StepTime]| *times.iter().max().unwrap())
