--- conflicted
+++ resolved
@@ -52,11 +52,7 @@
 
 #[cfg(test)]
 pub mod testing {
-<<<<<<< HEAD
-    use super::StorageSerde;
-=======
     use crate::backends::StorageSerde;
->>>>>>> ee0085e8
     use bytes::Bytes;
     use serde::de::DeserializeOwned;
     use serde::Serialize;
