--- conflicted
+++ resolved
@@ -128,19 +128,7 @@
     T::Outcome: Send + Sync,
     P::Settings: Send + Sync + 'static,
     P::Tx: Debug + Clone + serde::de::DeserializeOwned + Send + Sync + 'static,
-<<<<<<< HEAD
-    P::Id: Debug
-        + Clone
-        + serde::de::DeserializeOwned
-        + for<'a> From<&'a P::Tx>
-        + Eq
-        + Hash
-        + Send
-        + Sync
-        + 'static,
-=======
     <P::Tx as Transaction>::Hash: Debug + Send + Sync,
->>>>>>> 91ce4e6f
     M: MempoolAdapter<Tx = P::Tx> + Send + Sync + 'static,
     O: Overlay<A, F, T, <P::Tx as Transaction>::Hash> + Send + Sync + 'static,
 {
@@ -190,9 +178,7 @@
             staking_keys: BTreeMap::new(),
             view_n: 0,
         };
-        eprintln!("here1");
         loop {
-            eprintln!("here22");
             // if we want to process multiple views at the same time this can
             // be spawned as a separate future
 
@@ -267,7 +253,6 @@
         T::Outcome: Send + Sync,
         O: Overlay<A, F, T, Tx::Hash>,
     {
-        eprintln!("here33");
         let res = if self.is_leader(node_id) {
             let block = self
                 .resolve_leader::<A, O, F, T, _>(node_id, tip, adapter, fountain, tally, leadership)
@@ -316,7 +301,6 @@
         let LeadershipResult::Leader { block, _view }  = leadership
             .try_propose_block(self, tip, qc)
             .await else { panic!("we are leader")};
-        eprintln!("here44");
         overlay
             .broadcast_block(self, block.clone(), adapter, fountain)
             .await;
