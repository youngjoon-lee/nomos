// std
use std::hash::Hash;
use std::marker::PhantomData;
// crates
// internal
use nomos_core::{block::BlockHeader, crypto::PrivateKey};
use nomos_mempool::MempoolMsg;

use super::*;

// TODO: take care of sensitve material
struct Enclave {
    key: PrivateKey,
}

pub struct Leadership<Tx, Id> {
    key: Enclave,
    mempool: OutboundRelay<MempoolMsg<Tx, Id>>,
}

pub enum LeadershipResult<'view, TxId: Eq + core::hash::Hash> {
    Leader {
        block: Block<TxId>,
        _view: PhantomData<&'view u8>,
    },
    NotLeader {
        _view: PhantomData<&'view u8>,
    },
}

impl<Tx, Id> Leadership<Tx, Id>
where
    Id: serde::de::DeserializeOwned + Clone + Eq + Hash + Send + Sync + 'static,
    for<'t> &'t Tx: Into<Id>, // TODO: we should probably abstract this away but for now the constrain may do
{
    pub fn new(key: PrivateKey, mempool: OutboundRelay<MempoolMsg<Tx, Id>>) -> Self {
        Self {
            key: Enclave { key },
            mempool,
        }
    }

    #[allow(unused, clippy::diverging_sub_expression)]
    pub async fn try_propose_block<'view, Qc>(
        &self,
        view: &'view View,
        tip: &Tip,
<<<<<<< HEAD
        qc: Approval,
    ) -> LeadershipResult<'view, Id> {
        // TODO: get the correct ancestor for the tip
        // let ancestor_hint = todo!("get the ancestor from the tip");
        let ancestor_hint = [0; 32];
=======
        qc: Qc,
    ) -> LeadershipResult<'view> {
        let ancestor_hint = todo!("get the ancestor from the tip");
>>>>>>> 274e8d55
        if view.is_leader(self.key.key) {
            let (tx, rx) = tokio::sync::oneshot::channel();
            self.mempool.send(MempoolMsg::View {
                ancestor_hint,
                reply_channel: tx,
            });
            let iter = rx.await.unwrap();

            LeadershipResult::Leader {
                _view: PhantomData,
                block: Block::new(BlockHeader::default(), iter.map(|ref tx| tx.into())),
            }
        } else {
            LeadershipResult::NotLeader { _view: PhantomData }
        }
    }
}<|MERGE_RESOLUTION|>--- conflicted
+++ resolved
@@ -45,17 +45,11 @@
         &self,
         view: &'view View,
         tip: &Tip,
-<<<<<<< HEAD
-        qc: Approval,
+        qc: Qc,
     ) -> LeadershipResult<'view, Id> {
         // TODO: get the correct ancestor for the tip
         // let ancestor_hint = todo!("get the ancestor from the tip");
         let ancestor_hint = [0; 32];
-=======
-        qc: Qc,
-    ) -> LeadershipResult<'view> {
-        let ancestor_hint = todo!("get the ancestor from the tip");
->>>>>>> 274e8d55
         if view.is_leader(self.key.key) {
             let (tx, rx) = tokio::sync::oneshot::channel();
             self.mempool.send(MempoolMsg::View {
