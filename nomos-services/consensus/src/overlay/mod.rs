pub mod committees;
mod flat;

// std
use std::error::Error;
// crates
// internal
use super::{Approval, NodeId, View};
use crate::network::NetworkAdapter;
pub use committees::Member;
use nomos_core::block::Block;
use nomos_core::fountain::{FountainCode, FountainError};
use nomos_core::vote::Tally;

/// Dissemination overlay, tied to a specific view
#[async_trait::async_trait]
<<<<<<< HEAD
pub trait Overlay<Network: NetworkAdapter, Fountain: FountainCode> {
    type TxId: serde::de::DeserializeOwned + Clone + Eq + core::hash::Hash + Send + Sync + 'static;

=======
pub trait Overlay<Network: NetworkAdapter, Fountain: FountainCode, VoteTally: Tally> {
>>>>>>> 274e8d55
    fn new(view: &View, node: NodeId) -> Self;

    async fn reconstruct_proposal_block(
        &self,
        view: &View,
        adapter: &Network,
        fountain: &Fountain,
    ) -> Result<Block<Self::TxId>, FountainError>;
    async fn broadcast_block(
        &self,
        view: &View,
        block: Block<Self::TxId>,
        adapter: &Network,
        fountain: &Fountain,
    );
    /// Different overlays might have different needs or the same overlay might
    /// require different steps depending on the node role
    /// For now let's put this responsibility on the overlay
    async fn approve_and_forward(
        &self,
        view: &View,
        block: &Block<Self::TxId>,
        adapter: &Network,
        vote_tally: &VoteTally,
        next_view: &View,
    ) -> Result<(), Box<dyn Error>>;
    /// Wait for consensus on a block
    async fn build_qc(
        &self,
        view: &View,
        adapter: &Network,
        vote_tally: &VoteTally,
    ) -> VoteTally::Outcome;
}<|MERGE_RESOLUTION|>--- conflicted
+++ resolved
@@ -14,13 +14,9 @@
 
 /// Dissemination overlay, tied to a specific view
 #[async_trait::async_trait]
-<<<<<<< HEAD
-pub trait Overlay<Network: NetworkAdapter, Fountain: FountainCode> {
+pub trait Overlay<Network: NetworkAdapter, Fountain: FountainCode, VoteTally: Tally> {
     type TxId: serde::de::DeserializeOwned + Clone + Eq + core::hash::Hash + Send + Sync + 'static;
 
-=======
-pub trait Overlay<Network: NetworkAdapter, Fountain: FountainCode, VoteTally: Tally> {
->>>>>>> 274e8d55
     fn new(view: &View, node: NodeId) -> Self;
 
     async fn reconstruct_proposal_block(
